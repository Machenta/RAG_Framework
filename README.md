--- conflicted
+++ resolved
@@ -49,98 +49,8 @@
 ## Key Components
 
 ### 1. Configuration & Secrets
-<<<<<<< HEAD
 - `rag_shared/utils/config.py`: Loads YAML config, injects secrets from Azure Key Vault, supports singleton pattern.
-- `rag_shared/utils/config_dataclasses.py`: Dataclasses for all config sections (fetchers, LLM, search, storage, etc.).
-
-### 2. Data Fetchers
-- `azure_search/azure_search.py`: Async fetcher for Azure Cognitive Search.
-- `rest_api/rest_api.py`: Async fetcher for REST APIs.
-- `postgres.py`, `sql_server.py`: Async fetchers for Postgres and Azure SQL (with managed identity support).
-- `blob_storage.py`: (Stub) for Azure Blob Storage integration.
-
-### 3. LLM Models
-- `models/azure_openai.py`: Azure OpenAI integration, supports chat and completion APIs.
-- `models/base.py`: Abstract LLMModel interface.
-
-### 4. Orchestrators
-- `orchestrators/rag_orchestrator.py`: Core RAG orchestration logic (fetch, prompt, LLM, metadata, history).
-- `orchestrators/chat_orchestrator.py`: Multi-turn chat with persistent history and system prompt.
-
-### 5. Prompt Builders
-- `prompt_builders/base.py`: Abstract interface for prompt builders.
-- `prompt_builders/chat_prompt.py`: Chat-style prompt builder.
-- `prompt_builders/composite.py`: Composite builder for multi-source prompts.
-
-### 6. Index Management
-- `utils/index_manager.py`: Manages Azure Search index creation, semantic search configuration, and field mappings.
-
-### 7. Storage Services
-- `utils/config_dataclasses.py`: Comprehensive storage configuration dataclasses for:
-  - **Blob Storage**: Document storage, file uploads, content archival
-  - **File Shares**: Shared file access, legacy application integration  
-  - **Table Storage**: Metadata storage, logging, key-value data
-  - **Queue Storage**: Async processing, message queuing
-- `fetchers/blob_storage.py`: Async fetcher for Azure Blob Storage with managed identity support
-
-### 8. Testing
-- `tests/test_azure_connections.py`: Tests all Azure service connections and LLM module logic.
-- `tests/test_config.py`: Tests config loading, secret injection, and singleton behavior.
-- `tests/test_index_manager.py`: Tests index creation and semantic field configuration.
-
----
-
-<!-- Detailed Module Descriptions and Interaction Flow -->
-## Module Descriptions & Interaction Flow
-
-### Configuration & Secrets Module
-- **File:** `rag_shared/utils/config.py`, `config_dataclasses.py`
-- **Responsibility:** Load YAML configuration and environment variables, inject secrets from Azure Key Vault using managed identity or environment fallbacks, and provide a singleton `Config` instance.
-- **Flow:** On startup, `Config` reads `resources/configs/*.yml`, maps into `AppConfig`, initializes logging, and lazily resolves secrets upon first access.
-
-### 2. Data Fetchers
-- **Files:**
-  - `azure_search/azure_search.py`
-  - `rest_api/rest_api.py`
-  - `sql_server.py`, `postgres.py`
-  - `blob_storage.py` (Azure Blob Storage with managed identity support)
-- **Responsibility:** Implement `DataFetcher.fetch(**kwargs)` to asynchronously retrieve data from external sources.
-- **Processors:** Registered via `register_processor()`, allowing post-fetch transformations (e.g. flattening, filtering).
-- **Flow:** `RagOrchestrator` calls each fetcher concurrently, gathers raw data, applies the configured processor, and stores results under their fetcher key.
-
-### Prompt Builders Module
-- **Files:**
-  - `prompt_builders/base.py`
-  - `chat_prompt.py`, `composite.py`, `template.py`
-- **Responsibility:** Transform fetched data into LLM-ready input: either a single prompt string or a list of chat message dicts (`role`, `content`).
-- **Types:**
-  1. **ChatPromptBuilder:** Builds a chat-style message list, injecting a system prompt and user content snippets.
-  2. **CompositePromptBuilder:** Merges multiple builders, concatenating strings or merging message lists.
-  3. **TemplatePromptBuilder:** (Not shown) Uses Jinja2 templates to render dynamic prompts.
-
-### LLM Models Module
-- **Files:**
-  - `models/base.py` (abstract interface)
-  - `azure_openai.py`
-- **Responsibility:** Wrap Azure OpenAI SDK for completion and chat APIs, merge default parameters with overrides, and provide uniform `generate()` interface.
-- **Flow:** Receives prompt/messages, asynchronously sends request to Azure OpenAI, and returns the trimmed response text.
-
-### Orchestrators Module
-- **Files:**
-  - `orchestrators/rag_orchestrator.py`
-  - `chat_orchestrator.py`
-- **Responsibility:** Coordinate end-to-end RAG pipeline:
-  1. **Fetch Phase:** Concurrently call each `DataFetcher`.
-  2. **Process Phase:** Apply processors to raw data.
-  3. **Build Phase:** Use a `PromptBuilder` to generate LLM input.
-  4. **LLM Phase:** Call `LLMModel.generate()`.
-  5. **Metadata & History:** Extract source metadata (e.g. document URLs, timestamps), update chat history.
-- **ChatOrchestrator Extension:** Manages multi-turn chat by preserving and prepending history and system prompt on each call.
-
-### Component Interaction Diagram
-=======
-- `rag_shared/utils/config.py` or `config_loader.py`: Loads YAML, injects Key Vault secrets, supports singleton.  
-- `config_dataclasses.py` / Pydantic models: Typed definitions for fetchers, LLM, search, prompts, etc.
+- `rag_shared/utils/config_dataclasses.py`: Dataclasses for all config sections (fetchers, LLM, search, etc.).
 
 ### 2. Data Fetchers
 - Azure Cognitive Search: `azure_search/azure_search.py` or `azure_ai_search_fetcher.py`  
@@ -149,20 +59,34 @@
 - Blob Storage / File System: `blob_storage.py` (stub)  
 - Processors: Registered post-fetch transformations (flattening, filtering).
 
-### 3. Prompt Builders
-- `prompt_builders/base.py`: Abstract interface.  
-- ChatPromptBuilder (`chat_prompt.py`): Builds `role`/`content` message lists.  
-- CompositePromptBuilder (`composite.py`): Merges prompts.  
-- TemplatePromptBuilder (`template.py`): Renders Jinja2 templates.
-
-### 4. LLM Models
-- `models/base.py`: `LLMModel` interface.  
-- Azure OpenAI (`azure_openai.py` / `azure_openai_model.py`): Wraps SDK for chat/completion.  
-- (Optional) OpenAI provider integration.
-
-### 5. Orchestrators
-- RagOrchestrator (`rag_orchestrator.py` / `rack_orchestrator.py`): Coordinates fetch → process → build → LLM → assemble.  
-- ChatOrchestrator (`chat_orchestrator.py`): Manages multi-turn chat, history, and system prompts.
+### 5. Prompt Builders
+- `prompt_builders/base.py`: Abstract interface for prompt builders.
+- `prompt_builders/chat_prompt.py`: Chat-style prompt builder.
+- `prompt_builders/composite.py`: Composite builder for multi-source prompts.
+
+### 6. Testing
+- `tests/test_azure_connections.py`: Tests all Azure service connections and LLM module logic.
+- `tests/test_config.py`: Tests config loading, secret injection, and singleton behavior.
+
+---
+
+<!-- Detailed Module Descriptions and Interaction Flow -->
+## Module Descriptions & Interaction Flow
+
+### Configuration & Secrets Module
+- **File:** `rag_shared/utils/config.py`, `config_dataclasses.py`
+- **Responsibility:** Load YAML configuration and environment variables, inject secrets from Azure Key Vault using managed identity or environment fallbacks, and provide a singleton `Config` instance.
+- **Flow:** On startup, `Config` reads `resources/configs/*.yml`, maps into `AppConfig`, initializes logging, and lazily resolves secrets upon first access.
+
+### Data Fetchers Module
+- **Files:**
+  - `azure_search/azure_search.py`
+  - `rest_api/rest_api.py`
+  - `sql_server.py`, `postgres.py`
+  - `blob_storage.py` (stub)
+- **Responsibility:** Implement `DataFetcher.fetch(**kwargs)` to asynchronously retrieve data from external sources.
+- **Processors:** Registered via `register_processor()`, allowing post-fetch transformations (e.g. flattening, filtering).
+- **Flow:** `RagOrchestrator` calls each fetcher concurrently, gathers raw data, applies the configured processor, and stores results under their fetcher key.
 
 ### 6. API (FastAPI)
 - `api/routes.py`: Exposes `/v1/rag` and `/v1/chat`, handles request/response.
@@ -179,7 +103,6 @@
 
 ## Architecture Overview
 
->>>>>>> 058a3351
 ```text
 User 
  └─> API (/v1/rag, /v1/chat)
